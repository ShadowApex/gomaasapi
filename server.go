--- conflicted
+++ resolved
@@ -12,29 +12,16 @@
 	Client *Client
 }
 
-<<<<<<< HEAD
-func (server *Server) listNodes() ([]JSONObject, error) {
-	// Do something like (warning, completely untested code):
-	listURL := server.URL + "nodes/"
-	result, err := (*server.client).Get(listURL, nil)
-=======
-func (server *Server) ListNodes() ([]*MAASObject, error) {
+func (server *Server) ListNodes() ([]JSONObject, error) {
 	listURL := server.URL + "/nodes/"
 	params := url.Values{}
 	params.Add("op", "list")
 	result, err := server.Client.Get(listURL, params)
->>>>>>> 91930b14
 	if err != nil {
 		return nil, err
 	}
-<<<<<<< HEAD
-	jsonobj, err := Parse(*server.client, result)
+	jsonobj, err := Parse(*server.Client, result)
 	if err != nil {
-		log.Println(err)
-=======
-	list, err := NewMAASObjectList(result)
-	if err != nil {
->>>>>>> 91930b14
 		return nil, err
 	}
 	return jsonobj.GetArray()
