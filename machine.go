--- conflicted
+++ resolved
@@ -504,7 +504,6 @@
 		"hostname":   schema.String(),
 		"fqdn":       schema.String(),
 		"tag_names":  schema.List(schema.String()),
-		"pool":       schema.StringMap(schema.Any()),
 		"owner_data": schema.StringMap(schema.String()),
 
 		"osystem":       schema.String(),
@@ -557,22 +556,9 @@
 		return nil, errors.Trace(err)
 	}
 
-<<<<<<< HEAD
-	pool, err := Pool2dot0(valid["pool"].(map[string]interface{}))
-	if err != nil {
-<<<<<<< HEAD
-<<<<<<< HEAD
-
-=======
->>>>>>> c00d3cc... Implement pools
-=======
-
->>>>>>> 925e48d... Bugfixes missed in implementing Pool.
-=======
 	pool, err := pool_2_0(valid["pool"].(map[string]interface{}))
 	if err != nil {
 
->>>>>>> 0d1a8ac2
 		return nil, errors.Trace(err)
 	}
 
@@ -610,15 +596,7 @@
 		bootInterface:        bootInterface,
 		interfaceSet:         interfaceSet,
 		zone:                 zone,
-<<<<<<< HEAD
-<<<<<<< HEAD
 		pool:                 pool,
-=======
-		pool:      			  pool,
->>>>>>> c00d3cc... Implement pools
-=======
-		pool:                 pool,
->>>>>>> 0d1a8ac2
 		physicalBlockDevices: physicalBlockDevices,
 		blockDevices:         blockDevices,
 	}
