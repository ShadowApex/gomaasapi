// Copyright 2016 Canonical Ltd.
// Licensed under the LGPLv3, see LICENCE file for details.

package gomaasapi

import (
	"fmt"
	"github.com/juju/errors"
	"github.com/juju/schema"
	"github.com/juju/version"
	"net/http"
	"net/url"
)

type machine struct {
	controller *controller

	resourceURI string

	systemID  string
	hostname  string
	fqdn      string
	tags      []string
	ownerData map[string]string

	operatingSystem string
	distroSeries    string
	architecture    string
	memory          int
	cpuCount        int

	ipAddresses []string
	powerState  string

	// NOTE: consider some form of status struct
	statusName    string
	statusMessage string

	bootInterface *interface_
	interfaceSet  []*interface_
	zone          *zone
	pool          *pool
	// Don't really know the difference between these two lists:
	physicalBlockDevices []*blockdevice
	blockDevices         []*blockdevice
}

func (m *machine) updateFrom(other *machine) {
	m.resourceURI = other.resourceURI
	m.systemID = other.systemID
	m.hostname = other.hostname
	m.fqdn = other.fqdn
	m.operatingSystem = other.operatingSystem
	m.distroSeries = other.distroSeries
	m.architecture = other.architecture
	m.memory = other.memory
	m.cpuCount = other.cpuCount
	m.ipAddresses = other.ipAddresses
	m.powerState = other.powerState
	m.statusName = other.statusName
	m.statusMessage = other.statusMessage
	m.zone = other.zone
	m.pool = other.pool
	m.tags = other.tags
	m.ownerData = other.ownerData
}

// SystemID implements Machine.
func (m *machine) SystemID() string {
	return m.systemID
}

// Hostname implements Machine.
func (m *machine) Hostname() string {
	return m.hostname
}

// FQDN implements Machine.
func (m *machine) FQDN() string {
	return m.fqdn
}

// Tags implements Machine.
func (m *machine) Tags() []string {
	return m.tags
}

// Pool implements Machine
func (m *machine) Pool() Pool {
	if m.pool == nil {
		return nil
	}
	return m.pool
}

// IPAddresses implements Machine.
func (m *machine) IPAddresses() []string {
	return m.ipAddresses
}

// Memory implements Machine.
func (m *machine) Memory() int {
	return m.memory
}

// CPUCount implements Machine.
func (m *machine) CPUCount() int {
	return m.cpuCount
}

// PowerState implements Machine.
func (m *machine) PowerState() string {
	return m.powerState
}

// Zone implements Machine.
func (m *machine) Zone() Zone {
	if m.zone == nil {
		return nil
	}
	return m.zone
}

// BootInterface implements Machine.
func (m *machine) BootInterface() Interface {
	if m.bootInterface == nil {
		return nil
	}
	m.bootInterface.controller = m.controller
	return m.bootInterface
}

// InterfaceSet implements Machine.
func (m *machine) InterfaceSet() []Interface {
	result := make([]Interface, len(m.interfaceSet))
	for i, v := range m.interfaceSet {
		v.controller = m.controller
		result[i] = v
	}
	return result
}

// Interface implements Machine.
func (m *machine) Interface(id int) Interface {
	for _, iface := range m.interfaceSet {
		if iface.ID() == id {
			iface.controller = m.controller
			return iface
		}
	}
	return nil
}

// OperatingSystem implements Machine.
func (m *machine) OperatingSystem() string {
	return m.operatingSystem
}

// DistroSeries implements Machine.
func (m *machine) DistroSeries() string {
	return m.distroSeries
}

// Architecture implements Machine.
func (m *machine) Architecture() string {
	return m.architecture
}

// StatusName implements Machine.
func (m *machine) StatusName() string {
	return m.statusName
}

// StatusMessage implements Machine.
func (m *machine) StatusMessage() string {
	return m.statusMessage
}

// PhysicalBlockDevices implements Machine.
func (m *machine) PhysicalBlockDevices() []BlockDevice {
	result := make([]BlockDevice, len(m.physicalBlockDevices))
	for i, v := range m.physicalBlockDevices {
		result[i] = v
	}
	return result
}

// PhysicalBlockDevice implements Machine.
func (m *machine) PhysicalBlockDevice(id int) BlockDevice {
	return blockDeviceById(id, m.PhysicalBlockDevices())
}

// BlockDevices implements Machine.
func (m *machine) BlockDevices() []BlockDevice {
	result := make([]BlockDevice, len(m.blockDevices))
	for i, v := range m.blockDevices {
		result[i] = v
	}
	return result
}

// BlockDevice implements Machine.
func (m *machine) BlockDevice(id int) BlockDevice {
	return blockDeviceById(id, m.BlockDevices())
}

func blockDeviceById(id int, blockDevices []BlockDevice) BlockDevice {
	for _, blockDevice := range blockDevices {
		if blockDevice.ID() == id {
			return blockDevice
		}
	}
	return nil
}

// Partition implements Machine.
func (m *machine) Partition(id int) Partition {
	return partitionById(id, m.BlockDevices())
}

func partitionById(id int, blockDevices []BlockDevice) Partition {
	for _, blockDevice := range blockDevices {
		for _, partition := range blockDevice.Partitions() {
			if partition.ID() == id {
				return partition
			}
		}
	}
	return nil
}

// Devices implements Machine.
func (m *machine) Devices(args DevicesArgs) ([]Device, error) {
	// Perhaps in the future, MAAS will give us a way to query just for the
	// devices for a particular parent.
	devices, err := m.controller.Devices(args)
	if err != nil {
		return nil, errors.Trace(err)
	}
	var result []Device
	for _, device := range devices {
		if device.Parent() == m.SystemID() {
			result = append(result, device)
		}
	}
	return result, nil
}

// StartArgs is an argument struct for passing parameters to the Machine.Start
// method.
type StartArgs struct {
	// UserData needs to be Base64 encoded user data for cloud-init.
	UserData     string
	DistroSeries string
	Kernel       string
	Comment      string
}

// Start implements Machine.
func (m *machine) Start(args StartArgs) error {
	params := NewURLParams()
	params.MaybeAdd("user_data", args.UserData)
	params.MaybeAdd("distro_series", args.DistroSeries)
	params.MaybeAdd("hwe_kernel", args.Kernel)
	params.MaybeAdd("comment", args.Comment)
	result, err := m.controller.post(m.resourceURI, "deploy", params.Values)
	if err != nil {
		if svrErr, ok := errors.Cause(err).(ServerError); ok {
			switch svrErr.StatusCode {
			case http.StatusNotFound, http.StatusConflict:
				return errors.Wrap(err, NewBadRequestError(svrErr.BodyMessage))
			case http.StatusForbidden:
				return errors.Wrap(err, NewPermissionError(svrErr.BodyMessage))
			case http.StatusServiceUnavailable:
				return errors.Wrap(err, NewCannotCompleteError(svrErr.BodyMessage))
			}
		}
		return NewUnexpectedError(err)
	}

	machine, err := readMachine(m.controller.apiVersion, result)
	if err != nil {
		return errors.Trace(err)
	}
	m.updateFrom(machine)
	return nil
}

// CreateMachineDeviceArgs is an argument structure for Machine.CreateDevice.
// Only InterfaceName and MACAddress fields are required, the others are only
// used if set. If Subnet and VLAN are both set, Subnet.VLAN() must match the
// given VLAN. On failure, returns an error satisfying errors.IsNotValid().
type CreateMachineDeviceArgs struct {
	Hostname      string
	InterfaceName string
	MACAddress    string
	Subnet        Subnet
	VLAN          VLAN
}

// Validate ensures that all required values are non-emtpy.
func (a *CreateMachineDeviceArgs) Validate() error {
	if a.InterfaceName == "" {
		return errors.NotValidf("missing InterfaceName")
	}

	if a.MACAddress == "" {
		return errors.NotValidf("missing MACAddress")
	}

	if a.Subnet != nil && a.VLAN != nil && a.Subnet.VLAN() != a.VLAN {
		msg := fmt.Sprintf(
			"given subnet %q on VLAN %d does not match given VLAN %d",
			a.Subnet.CIDR(), a.Subnet.VLAN().ID(), a.VLAN.ID(),
		)
		return errors.NewNotValid(nil, msg)
	}

	return nil
}

// CreateDevice implements Machine
func (m *machine) CreateDevice(args CreateMachineDeviceArgs) (_ Device, err error) {
	if err := args.Validate(); err != nil {
		return nil, errors.Trace(err)
	}
	device, err := m.controller.CreateDevice(CreateDeviceArgs{
		Hostname:     args.Hostname,
		MACAddresses: []string{args.MACAddress},
		Parent:       m.SystemID(),
	})
	if err != nil {
		return nil, errors.Trace(err)
	}

	defer func(err *error) {
		// If there is an error return, at least try to delete the device we just created.
		if *err != nil {
			if innerErr := device.Delete(); innerErr != nil {
				logger.Warningf("could not delete device %q", device.SystemID())
			}
		}
	}(&err)

	// Update the VLAN to use for the interface, if given.
	vlanToUse := args.VLAN
	if vlanToUse == nil && args.Subnet != nil {
		vlanToUse = args.Subnet.VLAN()
	}

	// There should be one interface created for each MAC Address, and since we
	// only specified one, there should just be one response.
	interfaces := device.InterfaceSet()
	if count := len(interfaces); count != 1 {
		err := errors.Errorf("unexpected interface count for device: %d", count)
		return nil, NewUnexpectedError(err)
	}
	iface := interfaces[0]
	nameToUse := args.InterfaceName

	if err := m.updateDeviceInterface(iface, nameToUse, vlanToUse); err != nil {
		return nil, errors.Trace(err)
	}

	if args.Subnet == nil {
		// Nothing further to update.
		return device, nil
	}

	if err := m.linkDeviceInterfaceToSubnet(iface, args.Subnet); err != nil {
		return nil, errors.Trace(err)
	}

	return device, nil
}

func (m *machine) updateDeviceInterface(iface Interface, nameToUse string, vlanToUse VLAN) error {
	updateArgs := UpdateInterfaceArgs{}
	updateArgs.Name = nameToUse

	if vlanToUse != nil {
		updateArgs.VLAN = vlanToUse
	}

	if err := iface.Update(updateArgs); err != nil {
		return errors.Annotatef(err, "updating device interface %q failed", iface.Name())
	}

	return nil
}

func (m *machine) linkDeviceInterfaceToSubnet(iface Interface, subnetToUse Subnet) error {
	err := iface.LinkSubnet(LinkSubnetArgs{
		Mode:   LinkModeStatic,
		Subnet: subnetToUse,
	})
	if err != nil {
		return errors.Annotatef(
			err, "linking device interface %q to subnet %q failed",
			iface.Name(), subnetToUse.CIDR())
	}

	return nil
}

// OwnerData implements OwnerDataHolder.
func (m *machine) OwnerData() map[string]string {
	result := make(map[string]string)
	for key, value := range m.ownerData {
		result[key] = value
	}
	return result
}

// SetOwnerData implements OwnerDataHolder.
func (m *machine) SetOwnerData(ownerData map[string]string) error {
	params := make(url.Values)
	for key, value := range ownerData {
		params.Add(key, value)
	}
	result, err := m.controller.post(m.resourceURI, "set_owner_data", params)
	if err != nil {
		return errors.Trace(err)
	}
	machine, err := readMachine(m.controller.apiVersion, result)
	if err != nil {
		return errors.Trace(err)
	}
	m.updateFrom(machine)
	return nil
}

func readMachine(controllerVersion version.Number, source interface{}) (*machine, error) {
	readFunc, err := getMachineDeserializationFunc(controllerVersion)
	if err != nil {
		return nil, errors.Trace(err)
	}

	checker := schema.StringMap(schema.Any())
	coerced, err := checker.Coerce(source, nil)
	if err != nil {
		return nil, WrapWithDeserializationError(err, "machine base schema check failed")
	}
	valid := coerced.(map[string]interface{})
	return readFunc(valid)
}

func readMachines(controllerVersion version.Number, source interface{}) ([]*machine, error) {
	readFunc, err := getMachineDeserializationFunc(controllerVersion)
	if err != nil {
		return nil, errors.Trace(err)
	}

	checker := schema.List(schema.StringMap(schema.Any()))
	coerced, err := checker.Coerce(source, nil)
	if err != nil {
		return nil, WrapWithDeserializationError(err, "machine base schema check failed")
	}
	valid := coerced.([]interface{})
	return readMachineList(valid, readFunc)
}

func getMachineDeserializationFunc(controllerVersion version.Number) (machineDeserializationFunc, error) {
	var deserialisationVersion version.Number
	for v := range machineDeserializationFuncs {
		if v.Compare(deserialisationVersion) > 0 && v.Compare(controllerVersion) <= 0 {
			deserialisationVersion = v
		}
	}
	if deserialisationVersion == version.Zero {
		return nil, NewUnsupportedVersionError("no machine read func for version %s", controllerVersion)
	}
	return machineDeserializationFuncs[deserialisationVersion], nil
}

func readMachineList(sourceList []interface{}, readFunc machineDeserializationFunc) ([]*machine, error) {
	result := make([]*machine, 0, len(sourceList))
	for i, value := range sourceList {
		source, ok := value.(map[string]interface{})
		if !ok {
			return nil, NewDeserializationError("unexpected value for machine %d, %T", i, value)
		}
		machine, err := readFunc(source)
		if err != nil {
			return nil, errors.Annotatef(err, "machine %d", i)
		}
		result = append(result, machine)
	}
	return result, nil
}

type machineDeserializationFunc func(map[string]interface{}) (*machine, error)

var machineDeserializationFuncs = map[version.Number]machineDeserializationFunc{
	twoDotOh: machine_2_0,
}

func machine_2_0(source map[string]interface{}) (*machine, error) {
	fields := schema.Fields{
		"resource_uri": schema.String(),

		"system_id":  schema.String(),
		"hostname":   schema.String(),
		"fqdn":       schema.String(),
		"tag_names":  schema.List(schema.String()),
		"pool":       schema.StringMap(schema.Any()),
		"owner_data": schema.StringMap(schema.String()),

		"osystem":       schema.String(),
		"distro_series": schema.String(),
		"architecture":  schema.OneOf(schema.Nil(""), schema.String()),
		"memory":        schema.ForceInt(),
		"cpu_count":     schema.ForceInt(),

		"ip_addresses":   schema.List(schema.String()),
		"power_state":    schema.String(),
		"status_name":    schema.String(),
		"status_message": schema.OneOf(schema.Nil(""), schema.String()),

		"boot_interface": schema.OneOf(schema.Nil(""), schema.StringMap(schema.Any())),
		"interface_set":  schema.List(schema.StringMap(schema.Any())),
		"zone":           schema.StringMap(schema.Any()),
		"pool":           schema.StringMap(schema.Any()),

		"physicalblockdevice_set": schema.List(schema.StringMap(schema.Any())),
		"blockdevice_set":         schema.List(schema.StringMap(schema.Any())),
	}
	defaults := schema.Defaults{
		"architecture": "",
	}
	fmt.Printf("*** sources is: %+v\n", source)
	checker := schema.FieldMap(fields, defaults)
	coerced, err := checker.Coerce(source, nil)
	if err != nil {
		return nil, WrapWithDeserializationError(err, "machine 2.0 schema check failed")
	}
	valid := coerced.(map[string]interface{})
	// From here we know that the map returned from the schema coercion
	// contains fields of the right type.

	var bootInterface *interface_
	if ifaceMap, ok := valid["boot_interface"].(map[string]interface{}); ok {
		bootInterface, err = interface_2_0(ifaceMap)
		if err != nil {
			return nil, errors.Trace(err)
		}
	}

	interfaceSet, err := readInterfaceList(valid["interface_set"].([]interface{}), interface_2_0)
	if err != nil {
		return nil, errors.Trace(err)
	}

	zone, err := zone_2_0(valid["zone"].(map[string]interface{}))
	if err != nil {
		return nil, errors.Trace(err)
	}

<<<<<<< HEAD
	pool, err := pool_2_0(valid["pool"].(map[string]interface{}))
=======
	pool, err := Pool2dot0(valid["pool"].(map[string]interface{}))
>>>>>>> 25b67fe9
	if err != nil {

		return nil, errors.Trace(err)
	}

	physicalBlockDevices, err := readBlockDeviceList(valid["physicalblockdevice_set"].([]interface{}), blockdevice_2_0)
	if err != nil {
		return nil, errors.Trace(err)
	}

	blockDevices, err := readBlockDeviceList(valid["blockdevice_set"].([]interface{}), blockdevice_2_0)
	if err != nil {
		return nil, errors.Trace(err)
	}
	architecture, _ := valid["architecture"].(string)
	statusMessage, _ := valid["status_message"].(string)
	result := &machine{
		resourceURI: valid["resource_uri"].(string),

		systemID:  valid["system_id"].(string),
		hostname:  valid["hostname"].(string),
		fqdn:      valid["fqdn"].(string),
		tags:      convertToStringSlice(valid["tag_names"]),
		ownerData: convertToStringMap(valid["owner_data"]),

		operatingSystem: valid["osystem"].(string),
		distroSeries:    valid["distro_series"].(string),
		architecture:    architecture,
		memory:          valid["memory"].(int),
		cpuCount:        valid["cpu_count"].(int),

		ipAddresses:   convertToStringSlice(valid["ip_addresses"]),
		powerState:    valid["power_state"].(string),
		statusName:    valid["status_name"].(string),
		statusMessage: statusMessage,

		bootInterface:        bootInterface,
		interfaceSet:         interfaceSet,
		zone:                 zone,
<<<<<<< HEAD
		pool:                 pool,
=======
		pool:      			  pool,
>>>>>>> 25b67fe9
		physicalBlockDevices: physicalBlockDevices,
		blockDevices:         blockDevices,
	}

	return result, nil
}

func convertToStringSlice(field interface{}) []string {
	if field == nil {
		return nil
	}
	fieldSlice := field.([]interface{})
	result := make([]string, len(fieldSlice))
	for i, value := range fieldSlice {
		result[i] = value.(string)
	}
	return result
}

func convertToStringMap(field interface{}) map[string]string {
	if field == nil {
		return nil
	}
	// This function is only called after a schema Coerce, so it's
	// safe.
	fieldMap := field.(map[string]interface{})
	result := make(map[string]string)
	for key, value := range fieldMap {
		result[key] = value.(string)
	}
	return result
}<|MERGE_RESOLUTION|>--- conflicted
+++ resolved
@@ -503,7 +503,6 @@
 		"hostname":   schema.String(),
 		"fqdn":       schema.String(),
 		"tag_names":  schema.List(schema.String()),
-		"pool":       schema.StringMap(schema.Any()),
 		"owner_data": schema.StringMap(schema.String()),
 
 		"osystem":       schema.String(),
@@ -556,11 +555,7 @@
 		return nil, errors.Trace(err)
 	}
 
-<<<<<<< HEAD
 	pool, err := pool_2_0(valid["pool"].(map[string]interface{}))
-=======
-	pool, err := Pool2dot0(valid["pool"].(map[string]interface{}))
->>>>>>> 25b67fe9
 	if err != nil {
 
 		return nil, errors.Trace(err)
@@ -600,11 +595,7 @@
 		bootInterface:        bootInterface,
 		interfaceSet:         interfaceSet,
 		zone:                 zone,
-<<<<<<< HEAD
 		pool:                 pool,
-=======
-		pool:      			  pool,
->>>>>>> 25b67fe9
 		physicalBlockDevices: physicalBlockDevices,
 		blockDevices:         blockDevices,
 	}
