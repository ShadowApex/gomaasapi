// Copyright 2013 Canonical Ltd.  This software is licensed under the
// GNU Lesser General Public License version 3 (see the file COPYING).

/*
This is an example on how the Go library gomaasapi can be used to interact with
a real MAAS server.
Note that this is a provided only as an example and that real code should probably do something more sensible with errors than ignoring them or panicking.
*/
package main

import (
	"fmt"
	"launchpad.net/gomaasapi"
	"net/url"
)

var apiKey string
var apiURL string

func getParams() {
	fmt.Println("Warning: this will create a node on the MAAS server; it should be deleted at the end of the run but if something goes wrong, that test node might be left over.  You've been warned.")
	fmt.Print("Enter API key: ")
	_, err := fmt.Scanf("%s", &apiKey)
	if err != nil {
		panic(err)
	}
	fmt.Print("Enter API URL: ")
	_, err = fmt.Scanf("%s", &apiURL)
	if err != nil {
		panic(err)
	}
}

<<<<<<< HEAD
func checkError(err error) {
=======
func main() {
	getParams()
	authClient, err := gomaasapi.NewAuthenticatedClient(apiURL, apiKey)
>>>>>>> 454f6e99
	if err != nil {
		panic(err)
	}
}

func main() {
	authClient, err := gomaasapi.NewAuthenticatedClient(apiURL, apiKey)
	checkError(err)

	maas := gomaasapi.NewMAAS(*authClient)

	nodeListing := maas.GetSubObject("nodes")

	// List nodes.
	fmt.Println("Fetching list of nodes...")
	listNodeObjects, err := nodeListing.CallGet("list", url.Values{})
	checkError(err)
	listNodes, err := listNodeObjects.GetArray()
	checkError(err)
	fmt.Printf("Got list of %v nodes\n", len(listNodes))
	for index, nodeObj := range listNodes {
		node, err := nodeObj.GetMAASObject()
		checkError(err)
		hostname, err := node.GetField("hostname")
		checkError(err)
		fmt.Printf("Node #%d is named '%v' (%v)\n", index, hostname, node.URL())
	}

	// Create a node.
	fmt.Println("Creating a new node...")
	params := url.Values{"architecture": {"i386/generic"}, "mac_addresses": {"AA:BB:CC:DD:EE:FF"}}
	newNodeObj, err := nodeListing.CallPost("new", params)
	checkError(err)
	newNode, err := newNodeObj.GetMAASObject()
	checkError(err)
	newNodeName, err := newNode.GetField("hostname")
	checkError(err)
	fmt.Printf("New node created: %s (%s)\n", newNodeName, newNode.URL())

	// Update the new node.
	fmt.Println("Updating the new node...")
	updateParams := url.Values{"hostname": {"mynewname"}}
	newNodeObj2, err := newNode.Update(updateParams)
	checkError(err)
	newNode2, err := newNodeObj2.GetMAASObject()
	checkError(err)
	newNodeName2, err := newNode2.GetField("hostname")
	checkError(err)
	fmt.Printf("New node updated, now named: %s\n", newNodeName2)

	// Count the nodes.
	listNodeObjects2, err := nodeListing.CallGet("list", url.Values{})
	checkError(err)
	listNodes2, err := listNodeObjects2.GetArray()
	checkError(err)
	fmt.Printf("We've got %v nodes\n", len(listNodes2))

	// Delete the new node.
	fmt.Println("Deleting the new node...")
	errDelete := newNode.Delete()
	checkError(errDelete)

	// Count the nodes.
	listNodeObjects3, err := nodeListing.CallGet("list", url.Values{})
	checkError(err)
	listNodes3, err := listNodeObjects3.GetArray()
	checkError(err)
	fmt.Printf("We've got %v nodes\n", len(listNodes3))

	fmt.Println("All done.")
}<|MERGE_RESOLUTION|>--- conflicted
+++ resolved
@@ -31,19 +31,14 @@
 	}
 }
 
-<<<<<<< HEAD
 func checkError(err error) {
-=======
-func main() {
-	getParams()
-	authClient, err := gomaasapi.NewAuthenticatedClient(apiURL, apiKey)
->>>>>>> 454f6e99
 	if err != nil {
 		panic(err)
 	}
 }
 
 func main() {
+	getParams()
 	authClient, err := gomaasapi.NewAuthenticatedClient(apiURL, apiKey)
 	checkError(err)
 
